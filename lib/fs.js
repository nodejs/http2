--- conflicted
+++ resolved
@@ -1,10 +1,7 @@
 var sys = require('./sys'),
     events = require('events');
-<<<<<<< HEAD
-=======
 
 var fs = exports;
->>>>>>> c1613e6e
 
 exports.Stats = process.Stats;
 

// Copyright Joyent, Inc. and other Node contributors.
//
// Permission is hereby granted, free of charge, to any person obtaining a
// copy of this software and associated documentation files (the
// "Software"), to deal in the Software without restriction, including
// without limitation the rights to use, copy, modify, merge, publish,
// distribute, sublicense, and/or sell copies of the Software, and to permit
// persons to whom the Software is furnished to do so, subject to the
// following conditions:
//
// The above copyright notice and this permission notice shall be included
// in all copies or substantial portions of the Software.
//
// THE SOFTWARE IS PROVIDED "AS IS", WITHOUT WARRANTY OF ANY KIND, EXPRESS
// OR IMPLIED, INCLUDING BUT NOT LIMITED TO THE WARRANTIES OF
// MERCHANTABILITY, FITNESS FOR A PARTICULAR PURPOSE AND NONINFRINGEMENT. IN
// NO EVENT SHALL THE AUTHORS OR COPYRIGHT HOLDERS BE LIABLE FOR ANY CLAIM,
// DAMAGES OR OTHER LIABILITY, WHETHER IN AN ACTION OF CONTRACT, TORT OR
// OTHERWISE, ARISING FROM, OUT OF OR IN CONNECTION WITH THE SOFTWARE OR THE
// USE OR OTHER DEALINGS IN THE SOFTWARE.

/* A repl library that you can include in your own code to get a runtime
 * interface to your program.
 *
 *   var repl = require("/repl.js");
 *   // start repl on stdin
 *   repl.start("prompt> ");
 *
 *   // listen for unix socket connections and start repl on them
 *   net.createServer(function(socket) {
 *     repl.start("node via Unix socket> ", socket);
 *   }).listen("/tmp/node-repl-sock");
 *
 *   // listen for TCP socket connections and start repl on them
 *   net.createServer(function(socket) {
 *     repl.start("node via TCP socket> ", socket);
 *   }).listen(5001);
 *
 *   // expose foo to repl context
 *   repl.start("node > ").context.foo = "stdin is fun";
 */

var util = require('util');
var inherits = require('util').inherits;
var Stream = require('stream');
var vm = require('vm');
var path = require('path');
var fs = require('fs');
var rl = require('readline');
var Console = require('console').Console;
var EventEmitter = require('events').EventEmitter;

// If obj.hasOwnProperty has been overridden, then calling
// obj.hasOwnProperty(prop) will break.
// See: https://github.com/joyent/node/issues/1707
function hasOwnProperty(obj, prop) {
  return Object.prototype.hasOwnProperty.call(obj, prop);
}


// hack for require.resolve("./relative") to work properly.
module.filename = path.resolve('repl');

// hack for repl require to work properly with node_modules folders
module.paths = require('module')._nodeModulePaths(module.filename);

// Can overridden with custom print functions, such as `probe` or `eyes.js`.
// This is the default "writer" value if none is passed in the REPL options.
exports.writer = util.inspect;

exports._builtinLibs = ['assert', 'buffer', 'child_process', 'cluster',
  'crypto', 'dgram', 'dns', 'events', 'fs', 'http', 'https', 'net',
  'os', 'path', 'punycode', 'querystring', 'readline', 'repl',
  'string_decoder', 'tls', 'tty', 'url', 'util', 'vm', 'zlib'];


function REPLServer(prompt, stream, eval_, useGlobal, ignoreUndefined) {
  if (!(this instanceof REPLServer)) {
    return new REPLServer(prompt, stream, eval_, useGlobal, ignoreUndefined);
  }

  EventEmitter.call(this);

  var options, input, output;
  if (typeof prompt == 'object') {
    // an options object was given
    options = prompt;
    stream = options.stream || options.socket;
    input = options.input;
    output = options.output;
    eval_ = options.eval;
    useGlobal = options.useGlobal;
    ignoreUndefined = options.ignoreUndefined;
    prompt = options.prompt;
  } else if (typeof prompt != 'string') {
    throw new Error('An options Object, or a prompt String are required');
  } else {
    options = {};
  }

  var self = this;

  self.useGlobal = !!useGlobal;
  self.ignoreUndefined = !!ignoreUndefined;

  self.eval = eval_ || function(code, context, file, cb) {
    var err, result;
    try {
      if (self.useGlobal) {
        result = vm.runInThisContext(code, file);
      } else {
        result = vm.runInContext(code, context, file);
      }
    } catch (e) {
      err = e;
    }
    cb(err, result);
  };

  if (!input && !output) {
    // legacy API, passing a 'stream'/'socket' option
    if (!stream) {
      // use stdin and stdout as the default streams if none were given
      stream = process;
    }
    if (stream.stdin && stream.stdout) {
      // We're given custom object with 2 streams, or the `process` object
      input = stream.stdin;
      output = stream.stdout;
    } else {
      // We're given a duplex readable/writable Stream, like a `net.Socket`
      input = stream;
      output = stream;
    }
  }

  self.inputStream = input;
  self.outputStream = output;

  self.resetContext();
  self.bufferedCommand = '';

  self.prompt = (prompt != undefined ? prompt : '> ');

  function complete(text, callback) {
    self.complete(text, callback);
  }

  var rli = rl.createInterface({
    input: self.inputStream,
    output: self.outputStream,
    completer: complete,
    terminal: options.terminal
  });
  self.rli = rli;

  this.commands = {};
  defineDefaultCommands(this);

  // figure out which "writer" function to use
  self.writer = options.writer || exports.writer;

  if (typeof options.useColors === 'undefined') {
    options.useColors = rli.terminal;
  }
  self.useColors = !!options.useColors;

  if (self.useColors && self.writer === util.inspect) {
    // Turn on ANSI coloring.
    self.writer = function(obj, showHidden, depth) {
      return util.inspect(obj, showHidden, depth, true);
    };
  }

  rli.setPrompt(self.prompt);

  rli.on('close', function() {
    self.emit('exit');
  });

  var sawSIGINT = false;
  rli.on('SIGINT', function() {
    var empty = rli.line.length === 0;
    rli.clearLine();

    if (!(self.bufferedCommand && self.bufferedCommand.length > 0) && empty) {
      if (sawSIGINT) {
        rli.close();
        sawSIGINT = false;
        return;
      }
      rli.output.write('(^C again to quit)\n');
      sawSIGINT = true;
    } else {
      sawSIGINT = false;
    }

    self.bufferedCommand = '';
    self.displayPrompt();
  });

  rli.on('line', function(cmd) {
    sawSIGINT = false;
    var skipCatchall = false;
    cmd = trimWhitespace(cmd);

    // Check to see if a REPL keyword was used. If it returns true,
    // display next prompt and return.
    if (cmd && cmd.charAt(0) === '.') {
      var matches = cmd.match(/^(\.[^\s]+)\s*(.*)$/);
      var keyword = matches && matches[1];
      var rest = matches && matches[2];
      if (self.parseREPLKeyword(keyword, rest) === true) {
        return;
      } else {
        self.outputStream.write('Invalid REPL keyword\n');
        skipCatchall = true;
      }
    }

    // Check if a builtin module name was used and then include it
    // if there's no conflict.
    if (exports._builtinLibs.indexOf(cmd) !== -1) {
      var lib = require(cmd);
      if (cmd in self.context && lib !== self.context[cmd]) {
        self.outputStream.write('A different "' + cmd +
                                '" already exists globally\n');
      } else {
        self.context._ = self.context[cmd] = lib;
        self.outputStream.write(self.writer(lib) + '\n');
      }
      self.displayPrompt();
      return;
    }

    if (!skipCatchall) {
      var evalCmd = self.bufferedCommand + cmd + '\n';

      // This try is for determining if the command is complete, or should
      // continue onto the next line.
      // We try to evaluate both expressions e.g.
      //  '{ a : 1 }'
      // and statements e.g.
      //  'for (var i = 0; i < 10; i++) console.log(i);'

      // First we attempt to eval as expression with parens.
      // This catches '{a : 1}' properly.
      self.eval('(' + evalCmd + ')',
                self.context,
                'repl',
                function(e, ret) {
            if (e && !isSyntaxError(e)) return finish(e);

            if (typeof ret === 'function' &&
                /^[\r\n\s]*function/.test(evalCmd) ||
                e) {
              // Now as statement without parens.
              self.eval(evalCmd, self.context, 'repl', finish);
            } else {
              finish(null, ret);
            }
          });

    } else {
      finish(null);
    }

    function finish(e, ret) {

      self.memory(cmd);

      // If error was SyntaxError and not JSON.parse error
      if (isSyntaxError(e)) {
        if (!self.bufferedCommand && cmd.trim().match(/^npm /)) {
          self.outputStream.write('npm should be run outside of the ' +
                                  'node repl, in your normal shell.\n' +
                                  '(Press Control-D to exit.)\n');
          self.bufferedCommand = '';
          self.displayPrompt();
          return;
        }

        // Start buffering data like that:
        // {
        // ...  x: 1
        // ... }
        self.bufferedCommand += cmd + '\n';
        self.displayPrompt();
        return;
      } else if (e) {
        self.outputStream.write((e.stack || e) + '\n');
      }

      // Clear buffer if no SyntaxErrors
      self.bufferedCommand = '';

      // If we got any output - print it (if no error)
      if (!e && (!self.ignoreUndefined || ret !== undefined)) {
        self.context._ = ret;
        self.outputStream.write(self.writer(ret) + '\n');
      }

      // Display prompt again
      self.displayPrompt();
    };
  });

  rli.on('SIGCONT', function() {
    self.displayPrompt(true);
  });

  self.displayPrompt();
}
inherits(REPLServer, EventEmitter);
exports.REPLServer = REPLServer;


// prompt is a string to print on each line for the prompt,
// source is a stream to use for I/O, defaulting to stdin/stdout.
exports.start = function(prompt, source, eval_, useGlobal, ignoreUndefined) {
  var repl = new REPLServer(prompt, source, eval_, useGlobal, ignoreUndefined);
  if (!exports.repl) exports.repl = repl;
  return repl;
};


REPLServer.prototype.createContext = function() {
<<<<<<< HEAD
  if (!this.useGlobal) {
    var context = vm.createContext();
    for (var i in global) context[i] = global[i];
    context.console = new Console(this.outputStream);
    context.global = context;
    context.global.global = context;
=======
  var context;
  if (this.useGlobal) {
    context = global;
>>>>>>> 4a23add9
  } else {
    context = vm.createContext();
    for (var i in global) context[i] = global[i];
  }

  context.module = module;
  context.require = require;

  this.lines = [];
  this.lines.level = [];

  return context;
};

REPLServer.prototype.resetContext = function() {
  for (var i in require.cache) delete require.cache[i];
  this.context = this.createContext();
};

REPLServer.prototype.displayPrompt = function(preserveCursor) {
  var prompt = this.prompt;
  if (this.bufferedCommand.length) {
    prompt = '...';
    var levelInd = new Array(this.lines.level.length).join('..');
    prompt += levelInd + ' ';
  }
  this.rli.setPrompt(prompt);
  this.rli.prompt(preserveCursor);
};


// A stream to push an array into a REPL
// used in REPLServer.complete
function ArrayStream() {
  Stream.call(this);

  this.run = function(data) {
    var self = this;
    data.forEach(function(line) {
      self.emit('data', line + '\n');
    });
  }
}
util.inherits(ArrayStream, Stream);
ArrayStream.prototype.readable = true;
ArrayStream.prototype.writable = true;
ArrayStream.prototype.resume = function() {};
ArrayStream.prototype.write = function() {};

var requireRE = /\brequire\s*\(['"](([\w\.\/-]+\/)?([\w\.\/-]*))/;
var simpleExpressionRE =
    /(([a-zA-Z_$](?:\w|\$)*)\.)*([a-zA-Z_$](?:\w|\$)*)\.?$/;


// Provide a list of completions for the given leading text. This is
// given to the readline interface for handling tab completion.
//
// Example:
//  complete('var foo = util.')
//    -> [['util.print', 'util.debug', 'util.log', 'util.inspect', 'util.pump'],
//        'util.' ]
//
// Warning: This eval's code like "foo.bar.baz", so it will run property
// getter code.
REPLServer.prototype.complete = function(line, callback) {
  // There may be local variables to evaluate, try a nested REPL
  if (this.bufferedCommand != undefined && this.bufferedCommand.length) {
    // Get a new array of inputed lines
    var tmp = this.lines.slice();
    // Kill off all function declarations to push all local variables into
    // global scope
    this.lines.level.forEach(function(kill) {
      if (kill.isFunction) {
        tmp[kill.line] = '';
      }
    });
    var flat = new ArrayStream();         // make a new "input" stream
    var magic = new REPLServer('', flat); // make a nested REPL
    magic.context = magic.createContext();
    flat.run(tmp);                        // eval the flattened code
    // all this is only profitable if the nested REPL
    // does not have a bufferedCommand
    if (!magic.bufferedCommand) {
      return magic.complete(line, callback);
    }
  }

  var completions;

  // list of completion lists, one for each inheritance "level"
  var completionGroups = [];

  var completeOn, match, filter, i, j, group, c;

  // REPL commands (e.g. ".break").
  var match = null;
  match = line.match(/^\s*(\.\w*)$/);
  if (match) {
    completionGroups.push(Object.keys(this.commands));
    completeOn = match[1];
    if (match[1].length > 1) {
      filter = match[1];
    }

    completionGroupsLoaded();
  } else if (match = line.match(requireRE)) {
    // require('...<Tab>')
    var exts = Object.keys(require.extensions);
    var indexRe = new RegExp('^index(' + exts.map(regexpEscape).join('|') +
                             ')$');

    completeOn = match[1];
    var subdir = match[2] || '';
    var filter = match[1];
    var dir, files, f, name, base, ext, abs, subfiles, s;
    group = [];
    var paths = module.paths.concat(require('module').globalPaths);
    for (i = 0; i < paths.length; i++) {
      dir = path.resolve(paths[i], subdir);
      try {
        files = fs.readdirSync(dir);
      } catch (e) {
        continue;
      }
      for (f = 0; f < files.length; f++) {
        name = files[f];
        ext = path.extname(name);
        base = name.slice(0, -ext.length);
        if (base.match(/-\d+\.\d+(\.\d+)?/) || name === '.npm') {
          // Exclude versioned names that 'npm' installs.
          continue;
        }
        if (exts.indexOf(ext) !== -1) {
          if (!subdir || base !== 'index') {
            group.push(subdir + base);
          }
        } else {
          abs = path.resolve(dir, name);
          try {
            if (fs.statSync(abs).isDirectory()) {
              group.push(subdir + name + '/');
              subfiles = fs.readdirSync(abs);
              for (s = 0; s < subfiles.length; s++) {
                if (indexRe.test(subfiles[s])) {
                  group.push(subdir + name);
                }
              }
            }
          } catch (e) {}
        }
      }
    }
    if (group.length) {
      completionGroups.push(group);
    }

    if (!subdir) {
      completionGroups.push(exports._builtinLibs);
    }

    completionGroupsLoaded();

  // Handle variable member lookup.
  // We support simple chained expressions like the following (no function
  // calls, etc.). That is for simplicity and also because we *eval* that
  // leading expression so for safety (see WARNING above) don't want to
  // eval function calls.
  //
  //   foo.bar<|>     # completions for 'foo' with filter 'bar'
  //   spam.eggs.<|>  # completions for 'spam.eggs' with filter ''
  //   foo<|>         # all scope vars with filter 'foo'
  //   foo.<|>        # completions for 'foo' with filter ''
  } else if (line.length === 0 || line[line.length - 1].match(/\w|\.|\$/)) {
    match = simpleExpressionRE.exec(line);
    if (line.length === 0 || match) {
      var expr;
      completeOn = (match ? match[0] : '');
      if (line.length === 0) {
        filter = '';
        expr = '';
      } else if (line[line.length - 1] === '.') {
        filter = '';
        expr = match[0].slice(0, match[0].length - 1);
      } else {
        var bits = match[0].split('.');
        filter = bits.pop();
        expr = bits.join('.');
      }

      // Resolve expr and get its completions.
      var obj, memberGroups = [];
      if (!expr) {
        // If context is instance of vm.ScriptContext
        // Get global vars synchronously
        if (this.useGlobal ||
            this.context.constructor &&
            this.context.constructor.name === 'Context') {
          var contextProto = this.context;
          while (contextProto = Object.getPrototypeOf(contextProto)) {
            completionGroups.push(Object.getOwnPropertyNames(contextProto));
          }
          completionGroups.push(Object.getOwnPropertyNames(this.context));
          addStandardGlobals(completionGroups, filter);
          completionGroupsLoaded();
        } else {
          this.eval('.scope', this.context, 'repl', function(err, globals) {
            if (err || !globals) {
              addStandardGlobals(completionGroups, filter);
            } else if (Array.isArray(globals[0])) {
              // Add grouped globals
              globals.forEach(function(group) {
                completionGroups.push(group);
              });
            } else {
              completionGroups.push(globals);
              addStandardGlobals(completionGroups, filter);
            }
            completionGroupsLoaded();
          });
        }
      } else {
        this.eval(expr, this.context, 'repl', function(e, obj) {
          // if (e) console.log(e);

          if (obj != null) {
            if (typeof obj === 'object' || typeof obj === 'function') {
              memberGroups.push(Object.getOwnPropertyNames(obj));
            }
            // works for non-objects
            try {
              var sentinel = 5;
              var p;
              if (typeof obj === 'object' || typeof obj === 'function') {
                p = Object.getPrototypeOf(obj);
              } else {
                p = obj.constructor ? obj.constructor.prototype : null;
              }
              while (p !== null) {
                memberGroups.push(Object.getOwnPropertyNames(p));
                p = Object.getPrototypeOf(p);
                // Circular refs possible? Let's guard against that.
                sentinel--;
                if (sentinel <= 0) {
                  break;
                }
              }
            } catch (e) {
              //console.log("completion error walking prototype chain:" + e);
            }
          }

          if (memberGroups.length) {
            for (i = 0; i < memberGroups.length; i++) {
              completionGroups.push(memberGroups[i].map(function(member) {
                return expr + '.' + member;
              }));
            }
            if (filter) {
              filter = expr + '.' + filter;
            }
          }

          completionGroupsLoaded();
        });
      }
    } else {
      completionGroupsLoaded();
    }
  } else {
    completionGroupsLoaded();
  }

  // Will be called when all completionGroups are in place
  // Useful for async autocompletion
  function completionGroupsLoaded(err) {
    if (err) throw err;

    // Filter, sort (within each group), uniq and merge the completion groups.
    if (completionGroups.length && filter) {
      var newCompletionGroups = [];
      for (i = 0; i < completionGroups.length; i++) {
        group = completionGroups[i].filter(function(elem) {
          return elem.indexOf(filter) == 0;
        });
        if (group.length) {
          newCompletionGroups.push(group);
        }
      }
      completionGroups = newCompletionGroups;
    }

    if (completionGroups.length) {
      var uniq = {};  // unique completions across all groups
      completions = [];
      // Completion group 0 is the "closest"
      // (least far up the inheritance chain)
      // so we put its completions last: to be closest in the REPL.
      for (i = completionGroups.length - 1; i >= 0; i--) {
        group = completionGroups[i];
        group.sort();
        for (var j = 0; j < group.length; j++) {
          c = group[j];
          if (!hasOwnProperty(c)) {
            completions.push(c);
            uniq[c] = true;
          }
        }
        completions.push(''); // separator btwn groups
      }
      while (completions.length && completions[completions.length - 1] === '') {
        completions.pop();
      }
    }

    callback(null, [completions || [], completeOn]);
  }
};


/**
 * Used to parse and execute the Node REPL commands.
 *
 * @param {keyword} keyword The command entered to check.
 * @return {Boolean} If true it means don't continue parsing the command.
 */
REPLServer.prototype.parseREPLKeyword = function(keyword, rest) {
  var cmd = this.commands[keyword];
  if (cmd) {
    cmd.action.call(this, rest);
    return true;
  }
  return false;
};


REPLServer.prototype.defineCommand = function(keyword, cmd) {
  if (typeof cmd === 'function') {
    cmd = {action: cmd};
  } else if (typeof cmd.action !== 'function') {
    throw new Error('bad argument, action must be a function');
  }
  this.commands['.' + keyword] = cmd;
};

REPLServer.prototype.memory = function memory(cmd) {
  var self = this;

  self.lines = self.lines || [];
  self.lines.level = self.lines.level || [];

  // save the line so I can do magic later
  if (cmd) {
    // TODO should I tab the level?
    self.lines.push(new Array(self.lines.level.length).join('  ') + cmd);
  } else {
    // I don't want to not change the format too much...
    self.lines.push('');
  }

  // I need to know "depth."
  // Because I can not tell the difference between a } that
  // closes an object literal and a } that closes a function
  if (cmd) {
    // going down is { and (   e.g. function() {
    // going up is } and )
    var dw = cmd.match(/{|\(/g);
    var up = cmd.match(/}|\)/g);
    up = up ? up.length : 0;
    dw = dw ? dw.length : 0;
    var depth = dw - up;

    if (depth) {
      (function workIt() {
        if (depth > 0) {
          // going... down.
          // push the line#, depth count, and if the line is a function.
          // Since JS only has functional scope I only need to remove
          // "function() {" lines, clearly this will not work for
          // "function()
          // {" but nothing should break, only tab completion for local
          // scope will not work for this function.
          self.lines.level.push({
            line: self.lines.length - 1,
            depth: depth,
            isFunction: /\s*function\s*/.test(cmd)
          });
        } else if (depth < 0) {
          // going... up.
          var curr = self.lines.level.pop();
          if (curr) {
            var tmp = curr.depth + depth;
            if (tmp < 0) {
              //more to go, recurse
              depth += curr.depth;
              workIt();
            } else if (tmp > 0) {
              //remove and push back
              curr.depth += depth;
              self.lines.level.push(curr);
            }
          }
        }
      }());
    }

    // it is possible to determine a syntax error at this point.
    // if the REPL still has a bufferedCommand and
    // self.lines.level.length === 0
    // TODO? keep a log of level so that any syntax breaking lines can
    // be cleared on .break and in the case of a syntax error?
    // TODO? if a log was kept, then I could clear the bufferedComand and
    // eval these lines and throw the syntax error
  } else {
    self.lines.level = [];
  }
};

function addStandardGlobals(completionGroups, filter) {
  // Global object properties
  // (http://www.ecma-international.org/publications/standards/Ecma-262.htm)
  completionGroups.push(['NaN', 'Infinity', 'undefined',
    'eval', 'parseInt', 'parseFloat', 'isNaN', 'isFinite', 'decodeURI',
    'decodeURIComponent', 'encodeURI', 'encodeURIComponent',
    'Object', 'Function', 'Array', 'String', 'Boolean', 'Number',
    'Date', 'RegExp', 'Error', 'EvalError', 'RangeError',
    'ReferenceError', 'SyntaxError', 'TypeError', 'URIError',
    'Math', 'JSON']);
  // Common keywords. Exclude for completion on the empty string, b/c
  // they just get in the way.
  if (filter) {
    completionGroups.push(['break', 'case', 'catch', 'const',
      'continue', 'debugger', 'default', 'delete', 'do', 'else',
      'export', 'false', 'finally', 'for', 'function', 'if',
      'import', 'in', 'instanceof', 'let', 'new', 'null', 'return',
      'switch', 'this', 'throw', 'true', 'try', 'typeof', 'undefined',
      'var', 'void', 'while', 'with', 'yield']);
  }
}

function defineDefaultCommands(repl) {
  // TODO remove me after 0.3.x
  repl.defineCommand('break', {
    help: 'Sometimes you get stuck, this gets you out',
    action: function() {
      this.bufferedCommand = '';
      this.displayPrompt();
    }
  });

  var clearMessage;
  if (repl.useGlobal) {
    clearMessage = 'Alias for .break';
  } else {
    clearMessage = 'Break, and also clear the local context';
  }
  repl.defineCommand('clear', {
    help: clearMessage,
    action: function() {
      this.bufferedCommand = '';
      if (!this.useGlobal) {
        this.outputStream.write('Clearing context...\n');
        this.resetContext();
      }
      this.displayPrompt();
    }
  });

  repl.defineCommand('exit', {
    help: 'Exit the repl',
    action: function() {
      this.rli.close();
    }
  });

  repl.defineCommand('help', {
    help: 'Show repl options',
    action: function() {
      var self = this;
      Object.keys(this.commands).sort().forEach(function(name) {
        var cmd = self.commands[name];
        self.outputStream.write(name + '\t' + (cmd.help || '') + '\n');
      });
      this.displayPrompt();
    }
  });

  repl.defineCommand('save', {
    help: 'Save all evaluated commands in this REPL session to a file',
    action: function(file) {
      try {
        fs.writeFileSync(file, this.lines.join('\n') + '\n');
        this.outputStream.write('Session saved to:' + file + '\n');
      } catch (e) {
        this.outputStream.write('Failed to save:' + file + '\n');
      }
      this.displayPrompt();
    }
  });

  repl.defineCommand('load', {
    help: 'Load JS from a file into the REPL session',
    action: function(file) {
      try {
        var stats = fs.statSync(file);
        if (stats && stats.isFile()) {
          var self = this;
          var data = fs.readFileSync(file, 'utf8');
          var lines = data.split('\n');
          this.displayPrompt();
          lines.forEach(function(line) {
            if (line) {
              self.rli.write(line + '\n');
            }
          });
        }
      } catch (e) {
        this.outputStream.write('Failed to load:' + file + '\n');
      }
      this.displayPrompt();
    }
  });
}


function trimWhitespace(cmd) {
  var trimmer = /^\s*(.+)\s*$/m,
      matches = trimmer.exec(cmd);

  if (matches && matches.length === 2) {
    return matches[1];
  }
  return '';
}


function regexpEscape(s) {
  return s.replace(/[-[\]{}()*+?.,\\^$|#\s]/g, '\\$&');
}


/**
 * Converts commands that use var and function <name>() to use the
 * local exports.context when evaled. This provides a local context
 * on the REPL.
 *
 * @param {String} cmd The cmd to convert.
 * @return {String} The converted command.
 */
REPLServer.prototype.convertToContext = function(cmd) {
  var self = this, matches,
      scopeVar = /^\s*var\s*([_\w\$]+)(.*)$/m,
      scopeFunc = /^\s*function\s*([_\w\$]+)/;

  // Replaces: var foo = "bar";  with: self.context.foo = bar;
  matches = scopeVar.exec(cmd);
  if (matches && matches.length === 3) {
    return 'self.context.' + matches[1] + matches[2];
  }

  // Replaces: function foo() {};  with: foo = function foo() {};
  matches = scopeFunc.exec(self.bufferedCommand);
  if (matches && matches.length === 2) {
    return matches[1] + ' = ' + self.bufferedCommand;
  }

  return cmd;
};


/**
 * Returns `true` if "e" is a SyntaxError, `false` otherwise.
 * This function filters out false positives likes JSON.parse() errors and
 * RegExp syntax errors.
 */
function isSyntaxError(e) {
  // Convert error to string
  e = e && (e.stack || e.toString());
  return e && e.match(/^SyntaxError/) &&
      // RegExp syntax error
      !e.match(/^SyntaxError: Invalid regular expression/) &&
      !e.match(/^SyntaxError: Invalid flags supplied to RegExp constructor/) &&
      // JSON.parse() error
      !(e.match(/^SyntaxError: Unexpected (token .*|end of input)/) &&
      e.match(/\n    at Object.parse \(native\)\n/));
}<|MERGE_RESOLUTION|>--- conflicted
+++ resolved
@@ -325,21 +325,15 @@
 
 
 REPLServer.prototype.createContext = function() {
-<<<<<<< HEAD
-  if (!this.useGlobal) {
-    var context = vm.createContext();
+  var context;
+  if (this.useGlobal) {
+    context = global;
+  } else {
+    context = vm.createContext();
     for (var i in global) context[i] = global[i];
     context.console = new Console(this.outputStream);
     context.global = context;
     context.global.global = context;
-=======
-  var context;
-  if (this.useGlobal) {
-    context = global;
->>>>>>> 4a23add9
-  } else {
-    context = vm.createContext();
-    for (var i in global) context[i] = global[i];
   }
 
   context.module = module;

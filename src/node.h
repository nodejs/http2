// Copyright Joyent, Inc. and other Node contributors.
//
// Permission is hereby granted, free of charge, to any person obtaining a
// copy of this software and associated documentation files (the
// "Software"), to deal in the Software without restriction, including
// without limitation the rights to use, copy, modify, merge, publish,
// distribute, sublicense, and/or sell copies of the Software, and to permit
// persons to whom the Software is furnished to do so, subject to the
// following conditions:
//
// The above copyright notice and this permission notice shall be included
// in all copies or substantial portions of the Software.
//
// THE SOFTWARE IS PROVIDED "AS IS", WITHOUT WARRANTY OF ANY KIND, EXPRESS
// OR IMPLIED, INCLUDING BUT NOT LIMITED TO THE WARRANTIES OF
// MERCHANTABILITY, FITNESS FOR A PARTICULAR PURPOSE AND NONINFRINGEMENT. IN
// NO EVENT SHALL THE AUTHORS OR COPYRIGHT HOLDERS BE LIABLE FOR ANY CLAIM,
// DAMAGES OR OTHER LIABILITY, WHETHER IN AN ACTION OF CONTRACT, TORT OR
// OTHERWISE, ARISING FROM, OUT OF OR IN CONNECTION WITH THE SOFTWARE OR THE
// USE OR OTHER DEALINGS IN THE SOFTWARE.

#ifndef SRC_NODE_H_
#define SRC_NODE_H_

#ifdef _WIN32
# ifndef BUILDING_NODE_EXTENSION
#   define NODE_EXTERN __declspec(dllexport)
# else
#   define NODE_EXTERN __declspec(dllimport)
# endif
#else
# define NODE_EXTERN /* nothing */
#endif

#ifdef BUILDING_NODE_EXTENSION
# undef BUILDING_V8_SHARED
# undef BUILDING_UV_SHARED
# define USING_V8_SHARED 1
# define USING_UV_SHARED 1
#endif

// This should be defined in make system.
// See issue https://github.com/joyent/node/issues/1236
#if defined(__MINGW32__) || defined(_MSC_VER)
#ifndef _WIN32_WINNT
# define _WIN32_WINNT   0x0501
#endif

#define NOMINMAX

#endif

#if defined(_MSC_VER)
#define PATH_MAX MAX_PATH
#endif

#ifdef _WIN32
# define SIGKILL         9
#endif

#include "v8.h"  // NOLINT(build/include_order)
#include "node_version.h"  // NODE_MODULE_VERSION

// Forward-declare these functions now to stop MSVS from becoming
// terminally confused when it's done in node_internals.h
namespace node {

NODE_EXTERN v8::Local<v8::Value> ErrnoException(int errorno,
                                                const char* syscall = NULL,
                                                const char* message = NULL,
                                                const char* path = NULL);
NODE_EXTERN v8::Local<v8::Value> UVException(int errorno,
                                             const char* syscall = NULL,
                                             const char* message = NULL,
                                             const char* path = NULL);
NODE_EXTERN v8::Handle<v8::Value> MakeCallback(
    const v8::Handle<v8::Object> recv,
    const char* method,
    int argc,
    v8::Handle<v8::Value>* argv);
NODE_EXTERN v8::Handle<v8::Value> MakeCallback(
    const v8::Handle<v8::Object> object,
    const v8::Handle<v8::String> symbol,
    int argc,
    v8::Handle<v8::Value>* argv);
NODE_EXTERN v8::Handle<v8::Value> MakeCallback(
    const v8::Handle<v8::Object> object,
    const v8::Handle<v8::Function> callback,
    int argc,
    v8::Handle<v8::Value>* argv);

}  // namespace node

#if NODE_WANT_INTERNALS
#include "node_internals.h"
#endif

#include <assert.h>

#ifndef NODE_STRINGIFY
#define NODE_STRINGIFY(n) NODE_STRINGIFY_HELPER(n)
#define NODE_STRINGIFY_HELPER(n) #n
#endif

#ifndef STATIC_ASSERT
#if defined(_MSC_VER)
#  define STATIC_ASSERT(expr) static_assert(expr, "")
# else
#  define STATIC_ASSERT(expr) static_cast<void>((sizeof(char[-1 + !!(expr)])))
# endif
#endif


namespace node {

NODE_EXTERN extern bool no_deprecation;

NODE_EXTERN int Start(int argc, char *argv[]);

/* Converts a unixtime to V8 Date */
#define NODE_UNIXTIME_V8(t) v8::Date::New(1000*static_cast<double>(t))
#define NODE_V8_UNIXTIME(v) (static_cast<double>((v)->NumberValue())/1000.0);

// Used to be a macro, hence the uppercase name.
#define NODE_DEFINE_CONSTANT(target, constant)                                \
  do {                                                                        \
    v8::Isolate* isolate = v8::Isolate::GetCurrent();                         \
    v8::Local<v8::String> constant_name =                                     \
        v8::String::NewFromUtf8(isolate, #constant);                          \
    v8::Local<v8::Number> constant_value =                                    \
        v8::Number::New(isolate, static_cast<double>(constant));              \
    v8::PropertyAttribute constant_attributes =                               \
        static_cast<v8::PropertyAttribute>(v8::ReadOnly | v8::DontDelete);    \
    (target)->Set(constant_name, constant_value, constant_attributes);        \
  }                                                                           \
  while (0)

// Used to be a macro, hence the uppercase name.
template <typename TypeName>
inline void NODE_SET_METHOD(const TypeName& recv,
                            const char* name,
                            v8::FunctionCallback callback) {
  v8::Isolate* isolate = v8::Isolate::GetCurrent();
  v8::HandleScope handle_scope(isolate);
  v8::Local<v8::FunctionTemplate> t = v8::FunctionTemplate::New(callback);
  v8::Local<v8::Function> fn = t->GetFunction();
  v8::Local<v8::String> fn_name = v8::String::NewFromUtf8(isolate, name);
  fn->SetName(fn_name);
  recv->Set(fn_name, fn);
}
#define NODE_SET_METHOD node::NODE_SET_METHOD

// Used to be a macro, hence the uppercase name.
// Not a template because it only makes sense for FunctionTemplates.
inline void NODE_SET_PROTOTYPE_METHOD(v8::Handle<v8::FunctionTemplate> recv,
                                      const char* name,
                                      v8::FunctionCallback callback) {
  v8::Isolate* isolate = v8::Isolate::GetCurrent();
  v8::HandleScope handle_scope(isolate);
  v8::Local<v8::FunctionTemplate> t = v8::FunctionTemplate::New(callback);
  recv->PrototypeTemplate()->Set(v8::String::NewFromUtf8(isolate, name),
                                 t->GetFunction());
}
#define NODE_SET_PROTOTYPE_METHOD node::NODE_SET_PROTOTYPE_METHOD

enum encoding {ASCII, UTF8, BASE64, UCS2, BINARY, HEX, BUFFER};
enum encoding ParseEncoding(v8::Handle<v8::Value> encoding_v,
                            enum encoding _default = BINARY);
NODE_EXTERN void FatalException(const v8::TryCatch& try_catch);
void DisplayExceptionLine(v8::Handle<v8::Message> message);

NODE_EXTERN v8::Local<v8::Value> Encode(const void *buf, size_t len,
                                        enum encoding encoding = BINARY);

// Returns -1 if the handle was not valid for decoding
NODE_EXTERN ssize_t DecodeBytes(v8::Handle<v8::Value>,
                                enum encoding encoding = BINARY);

// returns bytes written.
NODE_EXTERN ssize_t DecodeWrite(char *buf,
                                size_t buflen,
                                v8::Handle<v8::Value>,
                                enum encoding encoding = BINARY);

#ifdef _WIN32
NODE_EXTERN v8::Local<v8::Value> WinapiErrnoException(int errorno,
    const char *syscall = NULL,  const char *msg = "",
    const char *path = NULL);
#endif

const char *signo_string(int errorno);


NODE_EXTERN typedef void (*addon_register_func)(
    v8::Handle<v8::Object> exports,
    v8::Handle<v8::Value> module);

NODE_EXTERN typedef void (*addon_context_register_func)(
    v8::Handle<v8::Object> exports,
    v8::Handle<v8::Value> module,
    v8::Handle<v8::Context> context);

struct node_module_struct {
  int version;
  void *dso_handle;
  const char *filename;
  node::addon_register_func register_func;
  node::addon_context_register_func register_context_func;
  const char *modname;
};

node_module_struct* get_builtin_module(const char *name);

#define NODE_STANDARD_MODULE_STUFF \
          NODE_MODULE_VERSION,     \
          NULL,                    \
          __FILE__

#ifdef _WIN32
# define NODE_MODULE_EXPORT __declspec(dllexport)
#else
# define NODE_MODULE_EXPORT /* empty */
#endif

#define NODE_MODULE(modname, regfunc)                                 \
  extern "C" {                                                        \
    NODE_MODULE_EXPORT node::node_module_struct modname ## _module =  \
    {                                                                 \
      NODE_STANDARD_MODULE_STUFF,                                     \
      (node::addon_register_func) (regfunc),                          \
      NULL,                                                           \
      NODE_STRINGIFY(modname)                                         \
    };                                                                \
  }

#define NODE_MODULE_CONTEXT_AWARE(modname, regfunc)                   \
  extern "C" {                                                        \
    NODE_MODULE_EXPORT node::node_module_struct modname ## _module =  \
    {                                                                 \
      NODE_STANDARD_MODULE_STUFF,                                     \
      NULL,                                                           \
      (regfunc),                                                      \
      NODE_STRINGIFY(modname)                                         \
    };                                                                \
  }

#define NODE_MODULE_DECL(modname) \
  extern "C" node::node_module_struct modname ## _module;

/* Called after the event loop exits but before the VM is disposed.
 * Callbacks are run in reverse order of registration, i.e. newest first.
 */
NODE_EXTERN void AtExit(void (*cb)(void* arg), void* arg = 0);

<<<<<<< HEAD
=======
/*
 * MakeCallback doesn't have a HandleScope. That means the callers scope
 * will retain ownership of created handles from MakeCallback and related.
 * There is by default a wrapping HandleScope before uv_run, if the caller
 * doesn't have a HandleScope on the stack the global will take ownership
 * which won't be reaped until the uv loop exits.
 *
 * If a uv callback is fired, and there is no enclosing HandleScope in the
 * cb, you will appear to leak 4-bytes for every invocation. Take heed.
 */

NODE_EXTERN void SetErrno(uv_err_t err);
NODE_EXTERN v8::Handle<v8::Value>
MakeCallback(const v8::Handle<v8::Object> object,
             const char* method,
             int argc,
             v8::Handle<v8::Value> argv[]);

NODE_EXTERN v8::Handle<v8::Value>
MakeCallback(const v8::Handle<v8::Object> object,
             const v8::Handle<v8::String> symbol,
             int argc,
             v8::Handle<v8::Value> argv[]);

NODE_EXTERN v8::Handle<v8::Value>
MakeCallback(const v8::Handle<v8::Object> object,
             const v8::Handle<v8::Function> callback,
             int argc,
             v8::Handle<v8::Value> argv[]);

>>>>>>> 1394d585
}  // namespace node

#endif  // SRC_NODE_H_<|MERGE_RESOLUTION|>--- conflicted
+++ resolved
@@ -73,6 +73,18 @@
                                              const char* syscall = NULL,
                                              const char* message = NULL,
                                              const char* path = NULL);
+
+/*
+ * MakeCallback doesn't have a HandleScope. That means the callers scope
+ * will retain ownership of created handles from MakeCallback and related.
+ * There is by default a wrapping HandleScope before uv_run, if the caller
+ * doesn't have a HandleScope on the stack the global will take ownership
+ * which won't be reaped until the uv loop exits.
+ *
+ * If a uv callback is fired, and there is no enclosing HandleScope in the
+ * cb, you will appear to leak 4-bytes for every invocation. Take heed.
+ */
+
 NODE_EXTERN v8::Handle<v8::Value> MakeCallback(
     const v8::Handle<v8::Object> recv,
     const char* method,
@@ -252,39 +264,6 @@
  */
 NODE_EXTERN void AtExit(void (*cb)(void* arg), void* arg = 0);
 
-<<<<<<< HEAD
-=======
-/*
- * MakeCallback doesn't have a HandleScope. That means the callers scope
- * will retain ownership of created handles from MakeCallback and related.
- * There is by default a wrapping HandleScope before uv_run, if the caller
- * doesn't have a HandleScope on the stack the global will take ownership
- * which won't be reaped until the uv loop exits.
- *
- * If a uv callback is fired, and there is no enclosing HandleScope in the
- * cb, you will appear to leak 4-bytes for every invocation. Take heed.
- */
-
-NODE_EXTERN void SetErrno(uv_err_t err);
-NODE_EXTERN v8::Handle<v8::Value>
-MakeCallback(const v8::Handle<v8::Object> object,
-             const char* method,
-             int argc,
-             v8::Handle<v8::Value> argv[]);
-
-NODE_EXTERN v8::Handle<v8::Value>
-MakeCallback(const v8::Handle<v8::Object> object,
-             const v8::Handle<v8::String> symbol,
-             int argc,
-             v8::Handle<v8::Value> argv[]);
-
-NODE_EXTERN v8::Handle<v8::Value>
-MakeCallback(const v8::Handle<v8::Object> object,
-             const v8::Handle<v8::Function> callback,
-             int argc,
-             v8::Handle<v8::Value> argv[]);
-
->>>>>>> 1394d585
 }  // namespace node
 
 #endif  // SRC_NODE_H_